use std::{fmt::Write as _, fs};

use pallas_primitives::{
    babbage::{TransactionInput, TransactionOutput},
    Fragment,
};
use pallas_traverse::{Era, MultiEraTx};
use uplc::{
    ast::{DeBruijn, FakeNamedDeBruijn, Name, NamedDeBruijn, Program, Term},
    machine::cost_model::ExBudget,
    parser,
    tx::{
        self,
        script_context::{ResolvedInput, SlotConfig},
    },
};

mod args;

use args::{Args, TxCommand, UplcCommand};

fn main() -> anyhow::Result<()> {
    let args = Args::default();

    match args {
<<<<<<< HEAD
        Args::Build => {
            // 1. load and parse modules
            //    * lib - contains modules, types, and functions
            //    * contracts - contains validators
            //    * scripts - contains native scripts dsl
            // 2. type check everything
            // 3. generate uplc and policy/address if relevant
            todo!()
        }

        Args::Dev => {
            // launch a development server
            // this should allow people to test
            // their contracts over http
            todo!()
        }

        Args::New { name } => {
            if !name.exists() {
                fs::create_dir_all(name.join("lib"))?;
                fs::create_dir_all(name.join("policies"))?;
                fs::create_dir_all(name.join("scripts"))?;
            }
        }

        Args::Uplc(uplc) => match uplc {
            UplcCommand::Flat { input, print, out } => {
=======
        Args::Tx(tx_cmd) => match tx_cmd {
            TxCommand::Simulate {
                input,
                cbor,
                raw_inputs,
                raw_outputs,
                slot_length,
                zero_time,
                zero_slot,
            } => {
                let (tx_bytes, inputs_bytes, outputs_bytes) = if cbor {
                    (
                        fs::read(input)?,
                        fs::read(raw_inputs)?,
                        fs::read(raw_outputs)?,
                    )
                } else {
                    let cbor_hex = fs::read_to_string(input)?;
                    let inputs_hex = fs::read_to_string(raw_inputs)?;
                    let outputs_hex = fs::read_to_string(raw_outputs)?;

                    (
                        hex::decode(cbor_hex.trim())?,
                        hex::decode(inputs_hex.trim())?,
                        hex::decode(outputs_hex.trim())?,
                    )
                };

                let tx = MultiEraTx::decode(Era::Babbage, &tx_bytes)
                    .or_else(|_| MultiEraTx::decode(Era::Alonzo, &tx_bytes))?;

                let inputs = Vec::<TransactionInput>::decode_fragment(&inputs_bytes).unwrap();
                let outputs = Vec::<TransactionOutput>::decode_fragment(&outputs_bytes).unwrap();

                let resolved_inputs: Vec<ResolvedInput> = inputs
                    .iter()
                    .zip(outputs.iter())
                    .map(|(input, output)| ResolvedInput {
                        input: input.clone(),
                        output: output.clone(),
                    })
                    .collect();

                println!("Simulating: {}", tx.hash());

                if let Some(tx_babbage) = tx.as_babbage() {
                    let slot_config = SlotConfig {
                        zero_time,
                        zero_slot,
                        slot_length,
                    };

                    let result = tx::eval_phase_two(
                        tx_babbage,
                        &resolved_inputs,
                        None,
                        None,
                        &slot_config,
                        true,
                    );

                    match result {
                        Ok(redeemers) => {
                            println!("\nTotal Budget Used\n-----------------\n");

                            let total_budget_used = redeemers.iter().fold(
                                ExBudget { mem: 0, cpu: 0 },
                                |accum, curr| ExBudget {
                                    mem: accum.mem + curr.ex_units.mem as i64,
                                    cpu: accum.cpu + curr.ex_units.steps as i64,
                                },
                            );

                            println!("mem: {}", total_budget_used.mem);
                            println!("cpu: {}", total_budget_used.cpu);
                        }
                        Err(err) => {
                            eprintln!("\nError\n-----\n\n{}\n", err);
                        }
                    }
                }
            }
        },
        Args::Uplc(uplc_cmd) => match uplc_cmd {
            UplcCommand::Flat {
                input,
                print,
                out,
                cbor_hex,
            } => {
>>>>>>> 25790287
                let code = std::fs::read_to_string(&input)?;

                let program = parser::program(&code)?;

                let program = Program::<DeBruijn>::try_from(program)?;

                if cbor_hex {
                    let bytes = program.to_flat()?;

                    if print {
                        let mut output = String::new();

                        for (i, byte) in bytes.iter().enumerate() {
                            let _ = write!(output, "{:08b}", byte);

                            if (i + 1) % 4 == 0 {
                                output.push('\n');
                            } else {
                                output.push(' ');
                            }
                        }

                        println!("{}", output);
                    } else {
                        let out_name = if let Some(out) = out {
                            out
                        } else {
                            format!("{}.flat", input.file_stem().unwrap().to_str().unwrap())
                        };

                        fs::write(&out_name, &bytes)?;
                    }
                } else {
                    let cbor = program.to_hex()?;

                    if print {
                        println!("{}", &cbor);
                    } else {
                        let out_name = if let Some(out) = out {
                            out
                        } else {
                            format!("{}.cbor", input.file_stem().unwrap().to_str().unwrap())
                        };

                        fs::write(&out_name, &cbor)?;
                    }
                }
            }

            UplcCommand::Fmt { input, print } => {
                let code = std::fs::read_to_string(&input)?;

                let program = parser::program(&code)?;

                let pretty = program.to_pretty();

                if print {
                    println!("{}", pretty);
                } else {
                    fs::write(&input, pretty)?;
                }
            }
<<<<<<< HEAD

            UplcCommand::Unflat { input, print, out } => {
                let bytes = std::fs::read(&input)?;
=======
            UplcCommand::Unflat {
                input,
                print,
                out,
                cbor_hex,
            } => {
                let program = if cbor_hex {
                    let cbor = std::fs::read_to_string(&input)?;

                    let mut cbor_buffer = Vec::new();
                    let mut flat_buffer = Vec::new();
>>>>>>> 25790287

                    Program::<DeBruijn>::from_hex(cbor.trim(), &mut cbor_buffer, &mut flat_buffer)?
                } else {
                    let bytes = std::fs::read(&input)?;

                    Program::<DeBruijn>::from_flat(&bytes)?
                };

                let program: Program<Name> = program.try_into()?;

                let pretty = program.to_pretty();

                if print {
                    println!("{}", pretty);
                } else {
                    let out_name = if let Some(out) = out {
                        out
                    } else {
                        format!("{}.uplc", input.file_stem().unwrap().to_str().unwrap())
                    };

                    fs::write(&out_name, pretty)?;
                }
            }

<<<<<<< HEAD
            UplcCommand::Eval { input, flat } => {
                let program = if flat {
                    let bytes = std::fs::read(&input)?;
=======
            UplcCommand::Eval { script, flat, args } => {
                let mut program = if flat {
                    let bytes = std::fs::read(&script)?;
>>>>>>> 25790287

                    let prog = Program::<FakeNamedDeBruijn>::from_flat(&bytes)?;

                    prog.into()
                } else {
                    let code = std::fs::read_to_string(&script)?;

                    let prog = parser::program(&code)?;

                    Program::<NamedDeBruijn>::try_from(prog)?
                };

                for arg in args {
                    let term: Term<NamedDeBruijn> = parser::term(&arg)?.try_into()?;

                    program = program.apply_term(&term);
                }

                let (term, cost, logs) = program.eval();

                match term {
                    Ok(term) => {
                        let term: Term<Name> = term.try_into()?;

                        println!("\nResult\n------\n\n{}\n", term.to_pretty());
                    }
                    Err(err) => {
                        eprintln!("\nError\n-----\n\n{}\n", err);
                    }
                }

                let budget = ExBudget::default();

                println!(
                    "\nCosts\n-----\ncpu: {}\nmemory: {}",
                    budget.cpu - cost.cpu,
                    budget.mem - cost.mem
                );
                println!(
                    "\nBudget\n------\ncpu: {}\nmemory: {}\n",
                    cost.cpu, cost.mem
                );

                if !logs.is_empty() {
                    println!("\nLogs\n----\n{}", logs.join("\n"))
                }
            }
        },
    }

    Ok(())
}<|MERGE_RESOLUTION|>--- conflicted
+++ resolved
@@ -23,7 +23,6 @@
     let args = Args::default();
 
     match args {
-<<<<<<< HEAD
         Args::Build => {
             // 1. load and parse modules
             //    * lib - contains modules, types, and functions
@@ -49,9 +48,6 @@
             }
         }
 
-        Args::Uplc(uplc) => match uplc {
-            UplcCommand::Flat { input, print, out } => {
-=======
         Args::Tx(tx_cmd) => match tx_cmd {
             TxCommand::Simulate {
                 input,
@@ -142,7 +138,6 @@
                 out,
                 cbor_hex,
             } => {
->>>>>>> 25790287
                 let code = std::fs::read_to_string(&input)?;
 
                 let program = parser::program(&code)?;
@@ -205,11 +200,6 @@
                     fs::write(&input, pretty)?;
                 }
             }
-<<<<<<< HEAD
-
-            UplcCommand::Unflat { input, print, out } => {
-                let bytes = std::fs::read(&input)?;
-=======
             UplcCommand::Unflat {
                 input,
                 print,
@@ -221,7 +211,6 @@
 
                     let mut cbor_buffer = Vec::new();
                     let mut flat_buffer = Vec::new();
->>>>>>> 25790287
 
                     Program::<DeBruijn>::from_hex(cbor.trim(), &mut cbor_buffer, &mut flat_buffer)?
                 } else {
@@ -247,15 +236,9 @@
                 }
             }
 
-<<<<<<< HEAD
-            UplcCommand::Eval { input, flat } => {
-                let program = if flat {
-                    let bytes = std::fs::read(&input)?;
-=======
             UplcCommand::Eval { script, flat, args } => {
                 let mut program = if flat {
                     let bytes = std::fs::read(&script)?;
->>>>>>> 25790287
 
                     let prog = Program::<FakeNamedDeBruijn>::from_flat(&bytes)?;
 
