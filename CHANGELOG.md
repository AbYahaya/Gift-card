# Changelog

## [next] - 2023-MM-DD

### Added

- **aiken**: new command `blueprint convert`

### Changed

- **aiken-project**: tests filtering with `-m` during check now happens in `Project::collect_tests`
- **aiken-project**: fixed generation of blueprints for recursive and mutually recursive data-types

- **aiken-lang**: block `Data` and `String` from unifying when casting
- **aiken-lang**: remove ability for a type with many variants with matching field labels and types to support field access
- **aiken-lang**: various uplc code gen fixes
- **aiken-lang**: update todo warning to include type
- **aiken-lang**: `|>` operator can now be formatted as a single (short) line or forced over multiline in a flexible manner
- **aiken-lang**: the compiler now provides better feedback for type holes (i.e. `_`) in type annotations
<<<<<<< HEAD
- **aiken-lang**: assignment and clause guard are now always formatted on a new line
=======
- **aiken-lang**: unused let-bindings are now fully removed from generated code and discarded unused let-binding now raise a warning
>>>>>>> b2f3b66a

## [v0.0.29] - 2023-MM-DD

### Added

- **aiken-project**: new dep rayon for parallel test execution
- **aiken**: new blueprint command
- **aiken-lang**: new syntax for defining validators
- **aiken**: new address command for deriving addresses out of `plutus.json`
- **aiken-lang**: Add missing Plutus builtins to Aiken's lang.
- **aiken**: fancy nix stuff
- **aiken-lsp**: go to definition
- **aiken-lsp**: docs on hover
- **aiken-lsp**: enable compiler a project

### Changed

- **aiken-lang**: `assert` renamed to `expect`
- **aiken-lang**: new syntax for strings and byte array literals
- **aiken-lang**: lots of code gen improvements
- **aiken-lang**: validator checks now happen during infer instead of in project
- **aiken-lang**: fixed unicode parsing
- **aiken-lang**: update default costs models
- **aiken-lang**: Use variable-length threshold for levenshtein distance
- **aiken-project**: Move module name validation outside of type-checking
- **aiken-project**: Add 'plutusVersion' to blueprints

### Removed

- **aiken-project**: remove assets folder in favor of `plutus.json`
- **aiken-lang**: removed some unused constant related data types

## [v0.0.28] - 2023-01-06

### Added

N/A

### Changed

- **uplc**: Reward accounts are now correctly turned into script credentials in ScriptContext.
- **all**: bump pallas version to `v0.16.0`

### Removed

N/A

## [v0.0.27] - 2022-MM-DD

### Added

- **aiken-lang**: integrated unit tests

  Aiken now supports writing unit tests directly in source files using the new
  `test` keyword. Tests are functions with no arguments that are implicitly typed
  to `bool`. For example:

  ```gleam
  test foo () {
    1 + 1 == 2
  }
  ```

- **aiken**: new `--skip-tests` flag for the `check` command

### Changed

- **aiken**: `check` now also runs and reports on any `test` found in the project
- **aiken**: fix Plutus V1 `to_plutus_data()` for post-alonzo txout with no datum hash

### Removed

N/A

## [v0.0.26] - 2022-11-23

### Added

- **aiken-lsp**: handle `DidSaveTextDocument` notification
- **aiken-lsp**: convert errors into `lsp_types::Diagnostic`
- **aiken-lang**: doc comment parsing
- **aiken-lang**: code generation for pattern matching expressions
- **aiken-lang**: extended script context
- **aiken-lang**: added Option to builtins
- **aiken-lang**: properly handle record parsing and sugar in patterns

## [v0.0.25] - 2022-11-14

### Added

- **aiken**: new `lsp` command
- **aiken**: new `fmt` command
- **aiken**: `build` command now works and outputs assets
- **aiken**: validate project name on `aiken new`
- **aiken-lang**: formatter for `UntypedExpr`
- **aiken-lang**: uplc code gen
- **aiken-lang**: add `Data` to prelude
- **aiken-lang**: allow `Data` to unify with anything that's not in the prelude
- **aiken-project**: validate if validator function return bool
- **aiken-project**: validate if validator function has minimum number of arguments
- **aiken-lsp**: new crate that contains the aiken language server

### Changed

- **uplc**: `Converter::get_index` now takes the full name to provide better error messages for `Error::FreeUnique`

## [v0.0.24] - 2022-11-04

### Changed

- **uplc**: Sorted remaining structured in the ScriptContext (Value, Wdrl, (Ref) Inputs, Mint, Required signers, Data, Redeemers)

## [v0.0.23] - 2022-11-03

### Changed

- **uplc**: sort inputs for script context fixes an issue in lucid https://github.com/spacebudz/lucid/issues/109

## [v0.0.22] - 2022-10-31

### Added

- **aiken**: Fancy errors using [miette](https://github.com/zkat/miette)
- **aiken**: Typechecking
- **aiken**: Inject `aiken/builtin` module with some functions from `DefaultFunction` in UPLC directly exposed
- **aiken-lang**: add `infer` method to `UntypedModule` which returns a `TypedModule`
- **uplc**: Expose various Pallas primitives from UPLC to make constructing
  UPLC types possible for consumers

### Changed

- **aiken**: Project structure is now a bit different. See [examples/sample](https://github.com/aiken-lang/aiken/tree/main/examples/sample) for more

## [v0.0.21] - 2022-10-23

### Added

- **flat-rs**: New errors for debugging flat decoding issues

### Changed

- **uplc**: Fixed overflow issue by changing `i64` to `i128` in `BigInt::Int` instances
- **uplc**: Added `apply_params_to_script` function (applies params to script and serializes the new script).

## [v0.0.20] - 2022-10-17

### Added

- **aiken**: `Project` module which is responsible loading modules and running the compilation steps
- **aiken**: `UplcCommand::Flat` flip the cbor_hex if condition so that the correct logic runs when using the flag
- **uplc**: use i128 for `Constant::Integer`
- **flat-rs**: add support for i128 encode and decode
- **flat-rs**: add i128 zigzag function<|MERGE_RESOLUTION|>--- conflicted
+++ resolved
@@ -17,11 +17,8 @@
 - **aiken-lang**: update todo warning to include type
 - **aiken-lang**: `|>` operator can now be formatted as a single (short) line or forced over multiline in a flexible manner
 - **aiken-lang**: the compiler now provides better feedback for type holes (i.e. `_`) in type annotations
-<<<<<<< HEAD
 - **aiken-lang**: assignment and clause guard are now always formatted on a new line
-=======
 - **aiken-lang**: unused let-bindings are now fully removed from generated code and discarded unused let-binding now raise a warning
->>>>>>> b2f3b66a
 
 ## [v0.0.29] - 2023-MM-DD
 
